import os
import re
import subprocess
import argparse
import colorama
import timeit
import sys
import time
import serial.tools.list_ports

import chameleon_com
import chameleon_cmd
import chameleon_cstruct
import chameleon_status
from chameleon_utils import *


class BaseCLIUnit:

    def __init__(self):
        # new a device command transfer and receiver instance(Send cmd and receive response)
        self._device_com: chameleon_com.ChameleonCom = None

    @property
    def device_com(self) -> chameleon_com.ChameleonCom:
        return self._device_com

    @device_com.setter
    def device_com(self, com):
        self._device_com = com

    @property
    def cmd(self) -> chameleon_cmd.ChameleonCMD:
        return chameleon_cmd.ChameleonCMD(self.device_com)

    def args_parser(self) -> ArgumentParserNoExit or None:
        """
            CMD unit args
        :return:
        """
        raise NotImplementedError("Please implement this")

    def before_exec(self, args: argparse.Namespace):
        """
            Call a function before exec cmd.
        :return: function references
        """
        raise NotImplementedError("Please implement this")

    def on_exec(self, args: argparse.Namespace):
        """
            Call a function on cmd match
        :return: function references
        """
        raise NotImplementedError("Please implement this")

    @staticmethod
    def sub_process(cmd, cwd=os.path.abspath("bin/"), ):
        class ShadowProcess:
            def __init__(self):
                self.time_start = timeit.default_timer()
                self._process = subprocess.Popen(
                    cmd, cwd=cwd, shell=True, stderr=subprocess.PIPE, stdout=subprocess.PIPE
                )

            def get_time_distance(self, ms=True):
                ret = 0
                if ms:
                    ret = (timeit.default_timer() - self.time_start) * 1000
                else:
                    ret = timeit.default_timer() - self.time_start
                return round(ret, 2)

            def is_running(self):
                return self._process.poll() is None

            def is_timeout(self, timeout_ms):
                time_distance = self.get_time_distance()
                if time_distance > timeout_ms:
                    return True
                return False

            def get_output_sync(self, encoding='utf-8'):
                buffer = bytearray()
                while True:
                    data = self._process.stdout.read(1024)
                    if len(data) > 0:
                        buffer.extend(data)
                    else:
                        break
                return buffer.decode(encoding)

            def get_ret_code(self):
                return self._process.poll()

            def stop_process(self):
                # noinspection PyBroadException
                try:
                    self._process.kill()
                except Exception:
                    pass

            def get_process(self):
                return self._process

            def wait_process(self):
                return self._process.wait()

        return ShadowProcess()


class DeviceRequiredUnit(BaseCLIUnit):
    """
        Make sure of device online
    """

    def args_parser(self) -> ArgumentParserNoExit or None:
        raise NotImplementedError("Please implement this")

    def before_exec(self, args: argparse.Namespace):
        ret = self.device_com.isOpen()
        if ret:
            return True
        else:
            print("Please connect to chameleon device first(use 'hw connect').")
            return False

    def on_exec(self, args: argparse.Namespace):
        raise NotImplementedError("Please implement this")


class ReaderRequiredUnit(DeviceRequiredUnit):
    """
        Make sure of device enter to reader mode.
    """

    def args_parser(self) -> ArgumentParserNoExit or None:
        raise NotImplementedError("Please implement this")

    def before_exec(self, args: argparse.Namespace):
        if super(ReaderRequiredUnit, self).before_exec(args):
            ret = self.cmd.is_reader_device_mode()
            if ret:
                return True
            else:
                print("Please switch chameleon to reader mode(use 'hw mode').")
                return False
        return False

    def on_exec(self, args: argparse.Namespace):
        raise NotImplementedError("Please implement this")


hw = CLITree('hw', 'hardware controller')
hw_chipid = hw.subgroup('chipid', 'Device chipsed ID get')
hw_address = hw.subgroup('address', 'Device address get')
hw_mode = hw.subgroup('mode', 'Device mode get/set')
hw_slot = hw.subgroup('slot', 'Emulation tag slot.')
hw_slot_nick = hw_slot.subgroup('nick', 'Get/Set tag nick name for slot')

hf = CLITree('hf', 'high frequency tag/reader')
hf_14a = hf.subgroup('14a', 'ISO14443-a tag read/write/info...')
hf_mf = hf.subgroup('mf', 'Mifare Classic mini/1/2/4, attack/read/write')
hf_mf_detection = hf.subgroup(
    'detection', 'Mifare Classic detection log')

lf = CLITree('lf', 'low frequency tag/reader')
lf_em = lf.subgroup('em', 'EM410x read/write/emulator')

root_commands: dict[str, CLITree] = {
    'hw': hw,
    'hf': hf,
    'lf': lf,
}

@hw.command('connect', 'Connect to chameleon by serial port')
class HWConnect(BaseCLIUnit):
    def args_parser(self) -> ArgumentParserNoExit or None:
        parser = ArgumentParserNoExit()
        parser.add_argument('-p', '--port', type=str, required=False)
        return parser

    def before_exec(self, args: argparse.Namespace):
        return True

    def on_exec(self, args: argparse.Namespace):
        try:
            if args.port is None: # Chameleon Autodedect if no port is supplied
                # loop through all ports and find chameleon
                for port in serial.tools.list_ports.comports():
                    if port.vid == 0x6868:
                        args.port = port.device
                        break
                if args.port is None: # If no chameleon was found, exit
                    print("Chameleon not found, please connect the device or try connecting manually with the -p flag.")
                    return
            self.device_com.open(args.port)
            print(" { Chameleon connected } ")
        except Exception as e:
            print(f"Chameleon Connect fail: {str(e)}")


@hw_mode.command('set', 'Change device mode to tag reader or tag emulator')
class HWModeSet(DeviceRequiredUnit):

    def args_parser(self) -> ArgumentParserNoExit or None:
        parser = ArgumentParserNoExit()
        help_str = "reader or r = reader mode, emulator or e = tag emulator mode."
        parser.add_argument('-m', '--mode', type=str, required=True, choices=['reader', 'r', 'emulator', 'e'],
                            help=help_str)
        return parser

    def on_exec(self, args: argparse.Namespace):
        if args.mode == 'reader' or args.mode == 'r':
            self.cmd.set_reader_device_mode(True)
            print("Switch to {  Tag Reader  } mode successfully.")
        else:
            self.cmd.set_reader_device_mode(False)
            print("Switch to { Tag Emulator } mode successfully.")


@hw_mode.command('get', 'Get current device mode')
class HWModeGet(DeviceRequiredUnit):
    def args_parser(self) -> ArgumentParserNoExit or None:
        pass

    def on_exec(self, args: argparse.Namespace):
        print(f"- Device Mode ( Tag {'Reader' if self.cmd.is_reader_device_mode() else 'Emulator'} )")


@hw_chipid.command('get', 'Get device chipset ID')
class HWChipIdGet(DeviceRequiredUnit):

    def args_parser(self) -> ArgumentParserNoExit or None:
        return None

    def on_exec(self, args: argparse.Namespace):
        print(f' - Device chip ID: ' + self.cmd.get_device_chip_id())


@hw_address.command('get', 'Get device address (used with Bluetooth)')
class HWAddressGet(DeviceRequiredUnit):

    def args_parser(self) -> ArgumentParserNoExit or None:
        return None

    def on_exec(self, args: argparse.Namespace):
        print(f' - Device address: ' + self.cmd.get_device_address())

class HWVersion(DeviceRequiredUnit):

    def args_parser(self) -> ArgumentParserNoExit or None:
        return None

    def on_exec(self, args: argparse.Namespace):
        fw_version_int = self.cmd_positive.get_firmware_version()
        fw_version = f'v{fw_version_int // 256}.{fw_version_int % 256}'
        git_version = self.cmd_positive.get_git_version()
        print(f' - Version: {fw_version} ({git_version})')

@hf_14a.command('scan', 'Scan 14a tag, and print basic information')
class HF14AScan(ReaderRequiredUnit):
    def args_parser(self) -> ArgumentParserNoExit or None:
        pass

    def scan(self):
        resp: chameleon_com.Response = self.cmd.scan_tag_14a()
        if resp.status == chameleon_status.Device.HF_TAG_OK:
            info = chameleon_cstruct.parse_14a_scan_tag_result(resp.data)
            print(f"- UID  Size: {info['uid_size']}")
            print(f"- UID  Hex : {info['uid_hex'].upper()}")
            print(f"- SAK  Hex : {info['sak_hex'].upper()}")
            print(f"- ATQA Hex : {info['atqa_hex'].upper()}")
            return True
        else:
            print("ISO14443-A Tag no found")
            return False

    def on_exec(self, args: argparse.Namespace):
        return self.scan()


@hf_14a.command('info', 'Scan 14a tag, and print detail information')
class HF14AInfo(ReaderRequiredUnit):

    def args_parser(self) -> ArgumentParserNoExit or None:
        pass

    def info(self):
        # detect mf1 support
        resp = self.cmd.detect_mf1_support()
        if resp.status == chameleon_status.Device.HF_TAG_OK:
            # detect prng
            print("- Mifare Classic technology")
            resp = self.cmd.detect_mf1_nt_level()
            if resp.status == 0x00:
                prng_level = "Weak"
            elif resp.status == 0x24:
                prng_level = "Static"
            elif resp.status == 0x25:
                prng_level = "Hard"
            else:
                prng_level = "Unknown"
            print(f"  # Prng attack: {prng_level}")

    def on_exec(self, args: argparse.Namespace):
        # reused
        scan = HF14AScan()
        scan.device_com = self.device_com
        if scan.scan():
            self.info()


@hf_mf.command('nested', 'Mifare Classic nested recover key')
class HFMFNested(ReaderRequiredUnit):

    def args_parser(self) -> ArgumentParserNoExit or None:
        type_choices = ['A', 'B', 'a', 'b']
        parser = ArgumentParserNoExit()
        parser.add_argument('-o', '--one', action='store_true', default=False,
                            help="one sector key recovery. Use block 0 Key A to find block 4 Key A")
        parser.add_argument('--block-known', type=int, required=True, metavar="decimal",
                            help="The block where the key of the card is known")
        parser.add_argument('--type-known', type=str, required=True, choices=type_choices,
                            help="The key type of the tag")
        parser.add_argument('--key-known', type=str, required=True, metavar="hex",
                            help="tag sector key")
        parser.add_argument('--block-target', type=int, metavar="decimal",
                            help="The key of the target block to recover")
        parser.add_argument('--type-target', type=str, choices=type_choices,
                            help="The type of the target block to recover")
        # hf mf nested -o --block-known 0 --type-known A --key FFFFFFFFFFFF --block-target 4 --type-target A
        return parser

    def recover_a_key(self, block_known, type_known, key_known, block_target, type_target) -> str or None:
        """
            recover a key from key known
        :param block_known:
        :param type_known:
        :param key_known:
        :param block_target:
        :param type_target:
        :return:
        """
        # acquire
        dist_resp = self.cmd.detect_nt_distance(block_known, type_known, key_known)
        nt_resp = self.cmd.acquire_nested(block_known, type_known, key_known, block_target, type_target)
        # parse
        dist_obj = chameleon_cstruct.parse_nt_distance_detect_result(dist_resp.data)
        nt_obj = chameleon_cstruct.parse_nested_nt_acquire_group(nt_resp.data)
        # create cmd
        cmd_param = f"{dist_obj['uid']} {dist_obj['dist']}"
        for nt_item in nt_obj:
            cmd_param += f" {nt_item['nt']} {nt_item['nt_enc']} {nt_item['par']}"
        if sys.platform == "win32":
            cmd_recover = f"nested.exe {cmd_param}"
        else:
            cmd_recover = f"./nested {cmd_param}"
        # start a decrypt process
        process = self.sub_process(cmd_recover)

        # wait end
        while process.is_running():
            msg = f"   [ Time elapsed {process.get_time_distance()}ms ]\r"
            print(msg, end="")
        # clear \r
        print()

        if process.get_ret_code() == 0:
            output_str = process.get_output_sync()
            key_list = []
            for line in output_str.split('\n'):
                sea_obj = re.search(r"([a-fA-F0-9]{12})", line)
                if sea_obj is not None:
                    key_list.append(sea_obj[1])
            # 此处得先去验证一下密码，然后获得验证成功的那个
            # 如果没有验证成功的密码，则说明此次恢复失败了，可以重试一下
            print(f" - [{len(key_list)} candidate keys found ]")
            for key in key_list:
                key_bytes = bytearray.fromhex(key)
                ret = self.cmd.auth_mf1_key(block_target, type_target, key_bytes)
                if ret.status == chameleon_status.Device.HF_TAG_OK:
                    return key
        else:
            # No keys recover, and no errors.
            return None

    def on_exec(self, args: argparse.Namespace):
        block_known = args.block_known

        type_known = args.type_known
        type_known = 0x60 if type_known == 'A' or type_known == 'a' else 0x61

        key_known: str = args.key_known
        if not re.match(r"^[a-fA-F0-9]{12}$", key_known):
            print("key must include 12 HEX symbols")
            return
        key_known: bytearray = bytearray.fromhex(key_known)

        if args.one:
            block_target = args.block_target
            type_target = args.type_target
            if block_target is not None and type_target is not None:
                type_target = 0x60 if type_target == 'A' or type_target == 'a' else 0x61
                print(f" - {colorama.Fore.CYAN}Nested recover one key running...{colorama.Style.RESET_ALL}")
                key = self.recover_a_key(block_known, type_known, key_known, block_target, type_target)
                if key is None:
                    print("No keys found, you can retry recover.")
                else:
                    print(f" - Key Found: {key}")
            else:
                print("Please input block_target and type_target")
                self.args_parser().print_help()
        else:
            raise NotImplementedError("hf mf nested recover all key not implement.")

        return


@hf_mf.command('darkside', 'Mifare Classic darkside recover key')
class HFMFDarkside(ReaderRequiredUnit):

    def __init__(self):
        super().__init__()
        self.darkside_list = []

    def args_parser(self) -> ArgumentParserNoExit or None:
        return None

    def recover_key(self, block_target, type_target):
        """
            执行darkside采集与解密
        :param block_target:
        :param type_target:
        :return:
        """
        first_recover = True
        retry_count = 0
        while retry_count < 0xFF:
            darkside_resp = self.cmd.acquire_darkside(block_target, type_target, first_recover, 15)
            first_recover = False   # not first run.
            darkside_obj = chameleon_cstruct.parse_darkside_acquire_result(darkside_resp.data)
            self.darkside_list.append(darkside_obj)
            recover_params = f"{darkside_obj['uid']}"
            for darkside_item in self.darkside_list:
                recover_params += f" {darkside_item['nt1']} {darkside_item['ks1']} {darkside_item['par']}"
                recover_params += f" {darkside_item['nr']} {darkside_item['ar']}"
            if sys.platform == "win32":
                cmd_recover = f"darkside.exe {recover_params}"
            else:
                cmd_recover = f"./darkside {recover_params}"
            # subprocess.run(cmd_recover, cwd=os.path.abspath("../bin/"), shell=True)
            # print(cmd_recover)
            # start a decrypt process
            process = self.sub_process(cmd_recover)
            # wait end
            process.wait_process()
            # get output
            output_str = process.get_output_sync()
            if 'key not found' in output_str:
                print(f" - No key found, retrying({retry_count})...")
                retry_count += 1
                continue    # retry
            else:
                key_list = []
                for line in output_str.split('\n'):
                    sea_obj = re.search(r"([a-fA-F0-9]{12})", line)
                    if sea_obj is not None:
                        key_list.append(sea_obj[1])
                # auth key
                for key in key_list:
                    key_bytes = bytearray.fromhex(key)
                    auth_ret = self.cmd.auth_mf1_key(block_target, type_target, key_bytes)
                    if auth_ret.status == chameleon_status.Device.HF_TAG_OK:
                        return key
        return None

    def on_exec(self, args: argparse.Namespace):
        key = self.recover_key(0x03, 0x60)
        if key is not None:
            print(f" - Key Found: {key}")
        else:
            print(" - Key recover fail.")
        return


class BaseMF1AuthOpera(ReaderRequiredUnit):

    def args_parser(self) -> ArgumentParserNoExit or None:
        type_choices = ['A', 'B', 'a', 'b']
        parser = ArgumentParserNoExit()
        parser.add_argument('-b', '--block', type=int, required=True, metavar="decimal",
                            help="The block where the key of the card is known")
        parser.add_argument('-t', '--type', type=str, required=True, choices=type_choices,
                            help="The key type of the tag")
        parser.add_argument('-k', '--key', type=str, required=True, metavar="hex",
                            help="tag sector key")
        return parser

    def get_param(self, args):
        class Param:
            def __init__(self):
                self.block = args.block
                self.type = 0x60 if args.type == 'A' or args.type == 'a' else 0x61
                key: str = args.key
                if not re.match(r"^[a-fA-F0-9]{12}$", key):
                    raise ArgsParserError("key must include 12 HEX symbols")
                self.key: bytearray = bytearray.fromhex(key)
        return Param()

    def on_exec(self, args: argparse.Namespace):
        raise NotImplementedError("Please implement this")


@hf_mf.command('rdbl', 'MiFARE Classic read one block')
class HFMFRDBL(BaseMF1AuthOpera):

    # hf mf rdbl -b 2 -t A -k FFFFFFFFFFFF
    def on_exec(self, args: argparse.Namespace):
        param = self.get_param(args)
        resp = self.cmd.read_mf1_block(param.block, param.type, param.key)
        print(f" - Data: {resp.data.hex()}")


@hf_mf.command('wrbl', 'MiFARE Classic write one block')
class HFMFWRBL(BaseMF1AuthOpera):

    def args_parser(self) -> ArgumentParserNoExit or None:
        parser = super(HFMFWRBL, self).args_parser()
        parser.add_argument('-d', '--data', type=str, required=True, metavar="Your block data",
                           help="Your block data, a hex string.")
        return parser

    # hf mf wrbl -b 2 -t A -k FFFFFFFFFFFF -d 00000000000000000000000000000122
    def on_exec(self, args: argparse.Namespace):
        param = self.get_param(args)
        if not re.match(r"^[a-fA-F0-9]{32}$", args.data):
            raise ArgsParserError("Data must include 32 HEX symbols")
        param.data = bytearray.fromhex(args.data)
        resp = self.cmd.write_mf1_block(param.block, param.type, param.key, param.data)
        if resp.status == chameleon_status.Device.HF_TAG_OK:
            print(f" - {colorama.Fore.GREEN}Write done.{colorama.Style.RESET_ALL}")
        else:
            print(f" - {colorama.Fore.RED}Write fail.{colorama.Style.RESET_ALL}")


@hf_mf_detection.command('enable', 'Detection enable')
class HFMFDetectionEnable(DeviceRequiredUnit):

    def args_parser(self) -> ArgumentParserNoExit or None:
        parser = ArgumentParserNoExit()
        parser.add_argument('-e', '--enable', type=int, required=True, choices=[1, 0],
                            help="1 = enable, 0 = disable")
        return parser

    # hf mf detection enable -e 1
    def on_exec(self, args: argparse.Namespace):
        enable = True if args.enable == 1 else False
        self.cmd.set_mf1_detection_enable(enable)
        print(f" - Set mf1 detection { 'enable' if enable else 'disable'}.")


@hf_mf_detection.command('count', 'Detection log count')
class HFMFDetectionLogCount(DeviceRequiredUnit):

    def args_parser(self) -> ArgumentParserNoExit or None:
        return None

    # hf mf detection count
    def on_exec(self, args: argparse.Namespace):
        data_bytes = self.cmd.get_mf1_detection_count().data
        count = int.from_bytes(data_bytes, "little", signed=False)
        print(f" - MF1 detection log count = {count}")


@hf_mf_detection.command('decrypt', 'Download log and decrypt keys')
class HFMFDetectionDecrypt(DeviceRequiredUnit):

    detection_log_size = 18

    def args_parser(self) -> ArgumentParserNoExit or None:
        return None

    def decrypt_by_list(self, rs: list):
        """
            从侦测日志列表中解密秘钥
        :param rs:
        :return:
        """
        keys = []
        for i in range(len(rs)):
            item0 = rs[i]
            for j in range(i + 1, len(rs)):
                item1 = rs[j]
                cmd_base = f"{item0['uid']} {item0['nt']} {item0['nr']} {item0['ar']}"
                cmd_base += f" {item1['nt']} {item1['nr']} {item1['ar']}"
                if sys.platform == "win32":
                    cmd_recover = f"mfkey32v2.exe {cmd_base}"
                else:
                    cmd_recover = f"./mfkey32v2 {cmd_base}"
                # print(cmd_recover)
                # Found Key: [e899c526c5cd]
                # subprocess.run(cmd_final, cwd=os.path.abspath("../bin/"), shell=True)
                process = self.sub_process(cmd_recover)
                # wait end
                process.wait_process()
                # get output
                output_str = process.get_output_sync()
                # print(output_str)
                sea_obj = re.search(r"([a-fA-F0-9]{12})", output_str, flags=re.MULTILINE)
                if sea_obj is not None:
                    keys.append(sea_obj[1])

        return keys

    # hf mf detection decrypt
    def on_exec(self, args: argparse.Namespace):
        buffer = bytearray()
        index = 0
        count = int.from_bytes(self.cmd.get_mf1_detection_count().data, "little", signed=False)
        if count == 0:
            print(" - No detection log to download")
            return
        print(f" - MF1 detection log count = {count}, start download", end="")
        while index < count:
            tmp = self.cmd.get_mf1_detection_log(index).data
            recv_count = int(len(tmp) / HFMFDetectionDecrypt.detection_log_size)
            index += recv_count
            buffer.extend(tmp)
            print(f".", end="")
        print()
        print(f" - Download done ({len(buffer)}bytes), start parse and decrypt")

        result_maps = chameleon_cstruct.parse_mf1_detection_result(buffer)
        for uid in result_maps.keys():
            print(f" - Detection log for uid [{uid.upper()}]")
            result_maps_for_uid = result_maps[uid]
            for block in result_maps_for_uid:
                print(f"  > Block {block} detect log decrypting...")
                if 'A' in result_maps_for_uid[block]:
                    # print(f" - A record: { result_maps[block]['A'] }")
                    records = result_maps_for_uid[block]['A']
                    if len(records) > 1:
                        result_maps[uid][block]['A'] = self.decrypt_by_list(records)
                if 'B' in result_maps_for_uid[block]:
                    # print(f" - B record: { result_maps[block]['B'] }")
                    records = result_maps_for_uid[block]['B']
                    if len(records) > 1:
                        result_maps[uid][block]['B'] = self.decrypt_by_list(records)
            print("  > Result ---------------------------")
            for block in result_maps_for_uid.keys():
                if 'A' in result_maps_for_uid[block]:
                    print(f"  > Block {block}, A key result: {result_maps_for_uid[block]['A']}")
                if 'B' in result_maps_for_uid[block]:
                    print(f"  > Block {block}, B key result: {result_maps_for_uid[block]['B']}")
        return


@hf_mf.command('eload', 'Load data to emulator memory')
class HFMFELoad(DeviceRequiredUnit):

    def args_parser(self) -> ArgumentParserNoExit or None:
        parser = ArgumentParserNoExit()
        parser.add_argument('-f', '--file', type=str, required=True, help="file path")
        parser.add_argument('-t', '--type', type=str, required=False, help="content type", choices=['bin', 'hex'])
        return parser

    # hf mf eload -f test.bin -t bin
    # hf mf eload -f test.eml -t hex
    def on_exec(self, args: argparse.Namespace):
        file = args.file
        if args.type is None:
            if file.endswith('.bin'):
                content_type = 'bin'
            elif file.endswith('.eml'):
                content_type = 'hex'
            else:
                raise Exception("Unknown file format, Specify content type with -t option")
        else:
            content_type = args.type
        buffer = bytearray()

        with open(file, mode='rb') as fd:
            if content_type == 'bin':
                buffer.extend(fd.read())
            if content_type == 'hex':
                buffer.extend(bytearray.fromhex(fd.read().decode()))

        if len(buffer) % 16 != 0:
            raise Exception("Data block not align for 16 bytes")
        if len(buffer) / 16 > 256:
            raise Exception("Data block memory overflow")

        index = 0
        block = 0
        while index < len(buffer):
            # split a block from buffer
            block_data = buffer[index: index + 16]
            index += 16
            # load to device
            self.cmd.set_mf1_block_data(block, block_data)
            print('.', end='')
            block += 1
        print("\n - Load success")


@hf_mf.command('sim', 'Simulation a mifare classic card')
class HFMFSim(DeviceRequiredUnit):

    def args_parser(self) -> ArgumentParserNoExit or None:
        parser = ArgumentParserNoExit()
        parser.add_argument('--sak', type=str, required=True, help="Select AcKnowledge(hex)", metavar="hex")
        parser.add_argument('--atqa', type=str, required=True, help="Answer To Request(hex)", metavar="hex")
        parser.add_argument('--uid', type=str, required=True, help="Unique ID(hex)", metavar="hex")
        return parser

    # hf mf sim --sak 08 --atqa 0400 --uid DEADBEEF
    def on_exec(self, args: argparse.Namespace):
        sak_str: str = args.sak.strip()
        atqa_str: str = args.atqa.strip()
        uid_str: str = args.uid.strip()

        if re.match('[a-fA-F0-9]{2}', sak_str) is not None:
            sak = bytearray.fromhex(sak_str)
        else:
            raise Exception("SAK must be hex(2byte)")

        if re.match('[a-fA-F0-9]{4}', atqa_str) is not None:
            atqa = bytearray.fromhex(atqa_str)
        else:
            raise Exception("ATQA must be hex(4byte)")

        if re.match('[a-fA-F0-9]+', uid_str) is not None:
            uid_len = len(uid_str)
            if uid_len != 8 and uid_len != 14 and uid_len != 20:
                raise Exception("UID length error")
            uid = bytearray.fromhex(uid_str)
        else:
            raise Exception("UID must be hex")

        self.cmd.set_mf1_anti_collision_res(sak, atqa, uid)
        print(" - Set anti-collision resources success")


@lf_em.command('read', 'Scan em410x tag and print id')
class LFEMRead(ReaderRequiredUnit):

    def args_parser(self) -> ArgumentParserNoExit or None:
        return None

    def on_exec(self, args: argparse.Namespace):
        resp = self.cmd.read_em_410x()
        id_hex = resp.data.hex()
        print(f" - EM410x ID(10H): {colorama.Fore.GREEN}{id_hex}{colorama.Style.RESET_ALL}")


class LFEMCardRequiredUnit(DeviceRequiredUnit):

    @staticmethod
    def add_card_arg(parser: ArgumentParserNoExit):
        parser.add_argument("--id", type=str, required=True, help="EM410x tag id", metavar="hex")
        return parser

    def before_exec(self, args: argparse.Namespace):
        if super(LFEMCardRequiredUnit, self).before_exec(args):
            if not re.match(r"^[a-fA-F0-9]{10}$", args.id):
                raise ArgsParserError("ID must include 10 HEX symbols")
            return True
        return False

    def args_parser(self) -> ArgumentParserNoExit or None:
        raise NotImplementedError("Please implement this")

    def on_exec(self, args: argparse.Namespace):
        raise NotImplementedError("Please implement this")


@lf_em.command('write', 'Write em410x id to t55xx')
class LFEMWriteT55xx(LFEMCardRequiredUnit, ReaderRequiredUnit):

    def args_parser(self) -> ArgumentParserNoExit or None:
        parser = ArgumentParserNoExit()
        return self.add_card_arg(parser)

    def before_exec(self, args: argparse.Namespace):
        b1 = super(LFEMCardRequiredUnit, self).before_exec(args)
        b2 = super(ReaderRequiredUnit, self).before_exec(args)
        return b1 and b2

    # lf em write --id 4400999559
    def on_exec(self, args: argparse.Namespace):
        id_hex = args.id
        id_bytes = bytearray.fromhex(id_hex)
        self.cmd.write_em_410x_to_t55xx(id_bytes)
        print(f" - EM410x ID(10H): {id_hex} write done.")


class SlotIndexRequireUnit(DeviceRequiredUnit):

    def args_parser(self) -> ArgumentParserNoExit or None:
        raise NotImplementedError()

    def on_exec(self, args: argparse.Namespace):
        raise NotImplementedError()

    @staticmethod
    def add_slot_args(parser: ArgumentParserNoExit):
        slot_choices = [x.value for x in chameleon_cmd.SlotNumber]
        help_str = f"Slot Indexes: {slot_choices}"

        parser.add_argument('-s', "--slot", type=int, required=True,
                            help=help_str, metavar="number", choices=slot_choices)
        return parser

class SenseTypeRequireUnit(DeviceRequiredUnit):

    def args_parser(self) -> ArgumentParserNoExit or None:
        raise NotImplementedError()

    def on_exec(self, args: argparse.Namespace):
        raise NotImplementedError()

    @staticmethod
    def add_sense_type_args(parser: ArgumentParserNoExit):
        sense_choices = chameleon_cmd.TagSenseType.list()

        help_str = ""
        for s in chameleon_cmd.TagSenseType:
            if s == chameleon_cmd.TagSenseType.TAG_SENSE_NO:
                continue
            help_str += f"{s.value} = {s}, "

        parser.add_argument('-st', "--sense_type", type=int, required=True,
                            help=help_str, metavar="number", choices=sense_choices)
        return parser


<<<<<<< HEAD
@hw_slot.command('change', 'Set emulation tag slot activated.')
class HWSlotSet(SlotIndexRequireUnit):
=======
class HWSlotInfo(DeviceRequiredUnit):
    def args_parser(self) -> ArgumentParserNoExit or None:
        return

    # hw slot info
    def on_exec(self, args: argparse.Namespace):
        data = self.cmd_positive.get_slot_info().data
        selected = chameleon_cmd.SlotNumber.from_fw(self.cmd_positive.get_active_slot().data[0])
        for slot in chameleon_cmd.SlotNumber:
            print(f' - Slot {slot} data{" (active)" if slot == selected else ""}:')
            print(f' HF: {chameleon_cmd.TagSpecificType(data[chameleon_cmd.SlotNumber.to_fw(slot) * 2])}')
            print(f' LF: {chameleon_cmd.TagSpecificType(data[chameleon_cmd.SlotNumber.to_fw(slot) * 2 + 1])}')

class HWSlotSet(SlotIndexRequireUint):
>>>>>>> a3492888

    def args_parser(self) -> ArgumentParserNoExit or None:
        parser = ArgumentParserNoExit()
        return self.add_slot_args(parser)

    # hw slot change -s 1
    def on_exec(self, args: argparse.Namespace):
        slot_index = args.slot
        self.cmd.set_slot_activated(slot_index)
        print(f" - Set slot {slot_index} activated success.")


class TagTypeRequiredUnit(DeviceRequiredUnit):

    @staticmethod
    def add_type_args(parser: ArgumentParserNoExit):
        type_choices = chameleon_cmd.TagSpecificType.list()
        help_str = ""
        for t in chameleon_cmd.TagSpecificType:
            if t == chameleon_cmd.TagSpecificType.TAG_TYPE_UNKNOWN:
                continue
            help_str += f"{t.value} = {t}, "
        parser.add_argument('-t', "--type", type=int, required=True, help=help_str,
                            metavar="number", choices=type_choices)
        return parser

    def args_parser(self) -> ArgumentParserNoExit or None:
        raise NotImplementedError()

    def on_exec(self, args: argparse.Namespace):
        raise NotImplementedError()


@hw_slot.command('type', 'Set emulation tag type')
class HWSlotTagType(TagTypeRequiredUnit, SlotIndexRequireUnit):

    def args_parser(self) -> ArgumentParserNoExit or None:
        parser = ArgumentParserNoExit()
        self.add_type_args(parser)
        self.add_slot_args(parser)
        return parser

    # hw slot tagtype -t 2
    def on_exec(self, args: argparse.Namespace):
        tag_type = args.type
        slot_index = args.slot
        self.cmd.set_slot_tag_type(slot_index, tag_type)
        print(f' - Set slot tag type success.')


@hw_slot.command('init', 'Set emulation tag data to default')
class HWSlotDataDefault(TagTypeRequiredUnit, SlotIndexRequireUnit):

    def args_parser(self) -> ArgumentParserNoExit or None:
        parser = ArgumentParserNoExit()
        self.add_type_args(parser)
        self.add_slot_args(parser)
        return parser

    # m1 1k卡模拟 hw slot init -s 1 -t 3
    # em id卡模拟 hw slot init -s 1 -t 1
    def on_exec(self, args: argparse.Namespace):
        tag_type = args.type
        slot_num = args.slot
        self.cmd.set_slot_data_default(slot_num, tag_type)
        print(f' - Set slot tag data init success.')


@hw_slot.command('enable', 'Set emulation tag slot enable or disable')
class HWSlotEnableSet(SlotIndexRequireUnit):
    def args_parser(self) -> ArgumentParserNoExit or None:
        parser = ArgumentParserNoExit()
        self.add_slot_args(parser)
        parser.add_argument('-e', '--enable', type=int, required=True, help="1 is Enable or 0 Disable", choices=[0, 1])
        return parser

    # hw slot enable -s 1 -e 0
    def on_exec(self, args: argparse.Namespace):
        slot_num = args.slot
        enable = args.enable
        self.cmd.set_slot_enable(slot_num, enable)
        print(f' - Set slot {slot_num} {"enable" if enable else "disable"} success.')


@lf_em.command('sim', 'Simulation a em410x id card')
class LFEMSim(LFEMCardRequiredUnit):

    def args_parser(self) -> ArgumentParserNoExit or None:
        parser = ArgumentParserNoExit()
        return self.add_card_arg(parser)

    # lf em sim --id 4545454545
    def on_exec(self, args: argparse.Namespace):
        id_hex = args.id
        id_bytes = bytearray.fromhex(id_hex)
        self.cmd.set_em140x_sim_id(id_bytes)
        print(f' - Set em410x tag id success.')


@hw_slot_nick.command('set', 'Set tag nick name for slot')
class HWSlotNickSet(SlotIndexRequireUnit, SenseTypeRequireUnit):
    def args_parser(self) -> ArgumentParserNoExit or None:
        parser = ArgumentParserNoExit()
        self.add_slot_args(parser)
        self.add_sense_type_args(parser)
        parser.add_argument('-n', '--name', type=str, required=True, help="Your tag nick name for slot")
        return parser

    # hw slot nick set -s 1 -st 1 -n 测试名称保存
    def on_exec(self, args: argparse.Namespace):
        slot_num = args.slot
        sense_type = args.sense_type
        name: str = args.name
        uname = name.encode(encoding="utf8")
        if len(uname) > 32:
            raise ValueError("Your tag nick name too long.")
<<<<<<< HEAD
        self.cmd.set_slot_tag_nick_name(slot_num, sense_type, name)
=======
        self.cmd_positive.set_slot_tag_nick_name(slot_num, sense_type, uname)
>>>>>>> a3492888
        print(f' - Set tag nick name for slot {slot_num} success.')


@hw_slot_nick.command('get', 'Get tag nick name for slot')
class HWSlotNickGet(SlotIndexRequireUnit, SenseTypeRequireUnit):
    def args_parser(self) -> ArgumentParserNoExit or None:
        parser = ArgumentParserNoExit()
        self.add_slot_args(parser)
        self.add_sense_type_args(parser)
        return parser

    # hw slot nick get -s 1 -st 1
    def on_exec(self, args: argparse.Namespace):
        slot_num = args.slot
        sense_type = args.sense_type
<<<<<<< HEAD
        res = self.cmd.get_slot_tag_nick_name(slot_num, sense_type)
        print(f' - Get tag nick name for slot {slot_num}: {res.data.decode(encoding="gbk")}')
=======
        res = self.cmd_positive.get_slot_tag_nick_name(slot_num, sense_type)
        print(f' - Get tag nick name for slot {slot_num}: {res.data.decode(encoding="utf8")}')
>>>>>>> a3492888


@hw_slot.command('update', 'Update config & data to device flash')
class HWSlotUpdate(DeviceRequiredUnit):

    def args_parser(self) -> ArgumentParserNoExit or None:
        return None

    # hw slot update
    def on_exec(self, args: argparse.Namespace):
        self.cmd.update_slot_data_config()
        print(f' - Update config and data from device memory to flash success.')


@hw_slot.command('openall', 'Open all slot and set to default data')
class HWSlotOpenAll(DeviceRequiredUnit):

    def args_parser(self) -> ArgumentParserNoExit or None:
        return None

    # hw slot openall
    def on_exec(self, args: argparse.Namespace):
        # what type you need set to default?
        hf_type = chameleon_cmd.TagSpecificType.TAG_TYPE_MIFARE_1024
        lf_type = chameleon_cmd.TagSpecificType.TAG_TYPE_EM410X

        # set all slot
        for slot in chameleon_cmd.SlotNumber:
            print(f' Slot {slot} setting...')
            # first to set tag type
            self.cmd.set_slot_tag_type(slot, hf_type)
            self.cmd.set_slot_tag_type(slot, lf_type)
            # to init default data
            self.cmd.set_slot_data_default(slot, hf_type)
            self.cmd.set_slot_data_default(slot, lf_type)
            # finally, we can enable this slot.
<<<<<<< HEAD
            self.cmd.set_slot_enable(slot, True)
            print(f' Open slot{slot} finish')

        # update config and save to flash
        self.cmd.update_slot_data_config()
        print(f' - Open all slot and set data to default success.')
=======
            self.cmd_positive.set_slot_enable(slot, True)
            print(f' Slot {slot} setting done.')

        # update config and save to flash
        self.cmd_positive.update_slot_data_config()
        print(f' - Succeeded opening all slots and setting data to default.')
>>>>>>> a3492888


@hw.command('dfu', 'Restart application to bootloader mode(Not yet implement dfu).')
class HWDFU(DeviceRequiredUnit):

    def args_parser(self) -> ArgumentParserNoExit or None:
        return None

    # hw dfu
    def on_exec(self, args: argparse.Namespace):
        print("Application restarting...")
        self.cmd.enter_dfu_mode()
        # 理论上，上面的指令执行完成后，dfu模式会进入，然后USB会重启，
        # 我们判断是否成功进入USB，只需要判断USB是否变成DFU设备的VID和PID即可，
        # 同时我们记得确认设备的信息，一致时才是同一个设备。
        print(" - Enter success @.@~")
        # let time for comm thread to send dfu cmd and close port
        time.sleep(0.1)

class HWSettingsAnimationGet(DeviceRequiredUnit):
    def args_parser(self) -> ArgumentParserNoExit or None:
        return None
    def on_exec(self, args: argparse.Namespace):
        resp: chameleon_com.Response = self.cmd_standard.get_settings_animation()
        if resp.data[0] == 0:
            print("Full animation")
        elif resp.data[0] == 1:
            print("Minimal animation")
        elif resp.data[0] == 2:
            print("No animation")
        else:
            print("Unknown setting value, something failed.")

class HWSettingsAnimationSet(DeviceRequiredUnit):
    def args_parser(self) -> ArgumentParserNoExit or None:
        parser = ArgumentParserNoExit()
        parser.add_argument('-m', '--mode', type=int, required=True, help="0 is full (default), 1 is minimal (only single pass on button wakeup), 2 is none", choices=[0, 1, 2])
        return parser
    
    def on_exec(self, args: argparse.Namespace):
        mode = args.mode
        self.cmd_standard.set_settings_animation(mode)
        print("Animation mode change success. Do not forget to store your settings in flash!")
    

class HWSettingsStore(DeviceRequiredUnit):
    def args_parser(self) -> ArgumentParserNoExit or None:
        return None
    
    def on_exec(self, args: argparse.Namespace):
        print("Storing settings...")
        resp: chameleon_com.Response = self.cmd_standard.store_settings()
        if resp.status == chameleon_status.Device.STATUS_DEVICE_SUCCESS:
            print(" - Store success @.@~")
        else:
            print(" - Store failed")

class HWSettingsReset(DeviceRequiredUnit):
    def args_parser(self) -> ArgumentParserNoExit or None:
        return None

    def on_exec(self, args: argparse.Namespace):
        print("Initializing settings...")
        resp: chameleon_com.Response = self.cmd_standard.reset_settings()
        if resp.status == chameleon_status.Device.STATUS_DEVICE_SUCCESS:
            print(" - Reset success @.@~")
        else:
            print(" - Reset failed")

class HWFactoryReset(DeviceRequiredUnit):
    def args_parser(self) -> ArgumentParserNoExit:
        parser = ArgumentParserNoExit()
        parser.description = "Permanently wipes Chameleon to factory settings. " \
            "This will delete all your slot data and custom settings. " \
            "There's no going back."
        parser.add_argument(
            "--i-know-what-im-doing",
            default=False,
            action="store_true",
            help="Just to be sure :)"
        )
        return parser
    def on_exec(self, args: argparse.Namespace):
        if not args.i_know_what_im_doing:
            print("This time your data's safe. Read the command documentation next time.")
            return
        resp = self.cmd_positive.factory_reset()
        if resp.status == chameleon_status.Device.STATUS_DEVICE_SUCCESS:
            print(" - Reset successful! Please reconnect.")
            print(" - A Serial Error below is normal, please ignore it")
        else:
            print(" - Reset failed!")<|MERGE_RESOLUTION|>--- conflicted
+++ resolved
@@ -157,6 +157,8 @@
 hw_mode = hw.subgroup('mode', 'Device mode get/set')
 hw_slot = hw.subgroup('slot', 'Emulation tag slot.')
 hw_slot_nick = hw_slot.subgroup('nick', 'Get/Set tag nick name for slot')
+hw_settings = hw.subgroup('settings', 'Chameleon settings management')
+hw_settings_animation = hw_settings.subgroup('animation', 'Manage wake-up and sleep animation modes')
 
 hf = CLITree('hf', 'high frequency tag/reader')
 hf_14a = hf.subgroup('14a', 'ISO14443-a tag read/write/info...')
@@ -247,16 +249,19 @@
     def on_exec(self, args: argparse.Namespace):
         print(f' - Device address: ' + self.cmd.get_device_address())
 
+
+@hw.command('version', 'Get current device firmware version')
 class HWVersion(DeviceRequiredUnit):
 
     def args_parser(self) -> ArgumentParserNoExit or None:
         return None
 
     def on_exec(self, args: argparse.Namespace):
-        fw_version_int = self.cmd_positive.get_firmware_version()
+        fw_version_int = self.cmd.get_firmware_version()
         fw_version = f'v{fw_version_int // 256}.{fw_version_int % 256}'
-        git_version = self.cmd_positive.get_git_version()
+        git_version = self.cmd.get_git_version()
         print(f' - Version: {fw_version} ({git_version})')
+
 
 @hf_14a.command('scan', 'Scan 14a tag, and print basic information')
 class HF14AScan(ReaderRequiredUnit):
@@ -812,6 +817,7 @@
                             help=help_str, metavar="number", choices=slot_choices)
         return parser
 
+
 class SenseTypeRequireUnit(DeviceRequiredUnit):
 
     def args_parser(self) -> ArgumentParserNoExit or None:
@@ -835,25 +841,23 @@
         return parser
 
 
-<<<<<<< HEAD
-@hw_slot.command('change', 'Set emulation tag slot activated.')
-class HWSlotSet(SlotIndexRequireUnit):
-=======
+@hw_slot.command('info', 'Get information about slots')
 class HWSlotInfo(DeviceRequiredUnit):
     def args_parser(self) -> ArgumentParserNoExit or None:
         return
 
     # hw slot info
     def on_exec(self, args: argparse.Namespace):
-        data = self.cmd_positive.get_slot_info().data
-        selected = chameleon_cmd.SlotNumber.from_fw(self.cmd_positive.get_active_slot().data[0])
+        data = self.cmd.get_slot_info().data
+        selected = chameleon_cmd.SlotNumber.from_fw(self.cmd.get_active_slot().data[0])
         for slot in chameleon_cmd.SlotNumber:
             print(f' - Slot {slot} data{" (active)" if slot == selected else ""}:')
             print(f' HF: {chameleon_cmd.TagSpecificType(data[chameleon_cmd.SlotNumber.to_fw(slot) * 2])}')
             print(f' LF: {chameleon_cmd.TagSpecificType(data[chameleon_cmd.SlotNumber.to_fw(slot) * 2 + 1])}')
 
-class HWSlotSet(SlotIndexRequireUint):
->>>>>>> a3492888
+
+@hw_slot.command('change', 'Set emulation tag slot activated.')
+class HWSlotSet(SlotIndexRequireUnit):
 
     def args_parser(self) -> ArgumentParserNoExit or None:
         parser = ArgumentParserNoExit()
@@ -970,11 +974,7 @@
         uname = name.encode(encoding="utf8")
         if len(uname) > 32:
             raise ValueError("Your tag nick name too long.")
-<<<<<<< HEAD
         self.cmd.set_slot_tag_nick_name(slot_num, sense_type, name)
-=======
-        self.cmd_positive.set_slot_tag_nick_name(slot_num, sense_type, uname)
->>>>>>> a3492888
         print(f' - Set tag nick name for slot {slot_num} success.')
 
 
@@ -990,13 +990,8 @@
     def on_exec(self, args: argparse.Namespace):
         slot_num = args.slot
         sense_type = args.sense_type
-<<<<<<< HEAD
         res = self.cmd.get_slot_tag_nick_name(slot_num, sense_type)
-        print(f' - Get tag nick name for slot {slot_num}: {res.data.decode(encoding="gbk")}')
-=======
-        res = self.cmd_positive.get_slot_tag_nick_name(slot_num, sense_type)
         print(f' - Get tag nick name for slot {slot_num}: {res.data.decode(encoding="utf8")}')
->>>>>>> a3492888
 
 
 @hw_slot.command('update', 'Update config & data to device flash')
@@ -1033,21 +1028,12 @@
             self.cmd.set_slot_data_default(slot, hf_type)
             self.cmd.set_slot_data_default(slot, lf_type)
             # finally, we can enable this slot.
-<<<<<<< HEAD
             self.cmd.set_slot_enable(slot, True)
-            print(f' Open slot{slot} finish')
+            print(f' Slot {slot} setting done.')
 
         # update config and save to flash
         self.cmd.update_slot_data_config()
-        print(f' - Open all slot and set data to default success.')
-=======
-            self.cmd_positive.set_slot_enable(slot, True)
-            print(f' Slot {slot} setting done.')
-
-        # update config and save to flash
-        self.cmd_positive.update_slot_data_config()
         print(f' - Succeeded opening all slots and setting data to default.')
->>>>>>> a3492888
 
 
 @hw.command('dfu', 'Restart application to bootloader mode(Not yet implement dfu).')
@@ -1067,11 +1053,13 @@
         # let time for comm thread to send dfu cmd and close port
         time.sleep(0.1)
 
+
+@hw_settings_animation.command('get', 'Get current animation mode value')
 class HWSettingsAnimationGet(DeviceRequiredUnit):
     def args_parser(self) -> ArgumentParserNoExit or None:
         return None
     def on_exec(self, args: argparse.Namespace):
-        resp: chameleon_com.Response = self.cmd_standard.get_settings_animation()
+        resp: chameleon_com.Response = self.cmd.get_settings_animation()
         if resp.data[0] == 0:
             print("Full animation")
         elif resp.data[0] == 1:
@@ -1081,6 +1069,8 @@
         else:
             print("Unknown setting value, something failed.")
 
+
+@hw_settings_animation.command('set', 'Change chameleon animation mode')
 class HWSettingsAnimationSet(DeviceRequiredUnit):
     def args_parser(self) -> ArgumentParserNoExit or None:
         parser = ArgumentParserNoExit()
@@ -1089,34 +1079,39 @@
     
     def on_exec(self, args: argparse.Namespace):
         mode = args.mode
-        self.cmd_standard.set_settings_animation(mode)
+        self.cmd.set_settings_animation(mode)
         print("Animation mode change success. Do not forget to store your settings in flash!")
     
 
+@hw_settings.command('store', 'Store current settings to flash')
 class HWSettingsStore(DeviceRequiredUnit):
     def args_parser(self) -> ArgumentParserNoExit or None:
         return None
     
     def on_exec(self, args: argparse.Namespace):
         print("Storing settings...")
-        resp: chameleon_com.Response = self.cmd_standard.store_settings()
+        resp: chameleon_com.Response = self.cmd.store_settings()
         if resp.status == chameleon_status.Device.STATUS_DEVICE_SUCCESS:
             print(" - Store success @.@~")
         else:
             print(" - Store failed")
 
+
+@hw_settings.command('reset', 'Reset settings to default values')
 class HWSettingsReset(DeviceRequiredUnit):
     def args_parser(self) -> ArgumentParserNoExit or None:
         return None
 
     def on_exec(self, args: argparse.Namespace):
         print("Initializing settings...")
-        resp: chameleon_com.Response = self.cmd_standard.reset_settings()
+        resp: chameleon_com.Response = self.cmd.reset_settings()
         if resp.status == chameleon_status.Device.STATUS_DEVICE_SUCCESS:
             print(" - Reset success @.@~")
         else:
             print(" - Reset failed")
 
+
+@hw.command('factory_reset', 'Wipe all data and return to factory settings')
 class HWFactoryReset(DeviceRequiredUnit):
     def args_parser(self) -> ArgumentParserNoExit:
         parser = ArgumentParserNoExit()
@@ -1134,7 +1129,7 @@
         if not args.i_know_what_im_doing:
             print("This time your data's safe. Read the command documentation next time.")
             return
-        resp = self.cmd_positive.factory_reset()
+        resp = self.cmd.factory_reset()
         if resp.status == chameleon_status.Device.STATUS_DEVICE_SUCCESS:
             print(" - Reset successful! Please reconnect.")
             print(" - A Serial Error below is normal, please ignore it")
